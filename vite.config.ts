--- conflicted
+++ resolved
@@ -28,14 +28,10 @@
 export default defineConfig({
   plugins: [sveltekit()],
   define: {
-<<<<<<< HEAD
-    global: 'globalThis'
-=======
     global: 'globalThis',
     Buffer: ['buffer', 'Buffer'],
     __BUILD_HASH__: JSON.stringify(BUILD_HASH),
     __VERSION__: JSON.stringify(VERSION)
->>>>>>> 7ab10dcc
   },
   optimizeDeps: {
     // Exclude packages from pre-bundling:
