--- conflicted
+++ resolved
@@ -1,8 +1,4 @@
-<<<<<<< HEAD
 import adapter from '@sveltejs/adapter-auto';
-=======
-import adapter from '@sveltejs/adapter-static';
->>>>>>> a1917ac0
 import { vitePreprocess } from '@sveltejs/vite-plugin-svelte';
 
 /** @type {import('@sveltejs/kit').Config} */
@@ -10,20 +6,10 @@
   preprocess: [vitePreprocess({})],
 
   kit: {
-<<<<<<< HEAD
     // adapter-auto only supports some environments, see https://kit.svelte.dev/docs/adapter-auto for a list.
     // If your environment is not supported or you settled on a specific environment, switch out the adapter.
     // See https://kit.svelte.dev/docs/adapters for more information about adapters.
     adapter: adapter()
-=======
-    adapter: adapter({
-      pages: 'build',
-      assets: 'build',
-      fallback: 'index.html',
-      precompress: false,
-      strict: false
-    })
->>>>>>> a1917ac0
   }
 };
 
