<script lang="ts">
  import { onMount, onDestroy } from 'svelte';
  import '../app.css';
  import Header from '../components/Header.svelte';
  import { browser } from '$app/environment';
  import { page } from '$app/stores';
  import { goto } from '$app/navigation';
  import { userPublickey, ndk } from '$lib/nostr';
  import BottomNav from '../components/BottomNav.svelte';
  import Footer from '../components/Footer.svelte';
  import { createAuthManager, type AuthState } from '$lib/authManager';
  import type { LayoutData } from './$types';
  import ErrorBoundary from '../components/ErrorBoundary.svelte';
  import OfflineIndicator from '../components/OfflineIndicator.svelte';
  import { theme } from '$lib/themeStore';
  import { initializeWalletManager } from '$lib/wallet';

  // Accept props from SvelteKit to prevent warnings
  export let data: LayoutData = {} as LayoutData;

  // Site-wide meta tag defaults
  const siteUrl = 'https://zap.cooking';
  const title = 'Zap Cooking';
  const ogTitle = 'Zap Cooking - A place to share food with friends';
  const description = 'A place to share food with friends';
  const ogImage = `${siteUrl}/social-share.png`;
  $: canonical = `${siteUrl}${$page.url.pathname === '/' ? '' : $page.url.pathname}`;

  let authManager: any = null;
  let authState: AuthState = {
    isAuthenticated: false,
    user: null,
    publicKey: '',
    authMethod: null,
    isLoading: false,
    error: null
  };
  let unsubscribe: (() => void) | null = null;

  // Handle deep links from Capacitor (for NIP-46 pairing)
  async function handleDeepLink(url: string) {
    console.log('[DeepLink] Received:', url);
    
    if (!authManager) {
      console.warn('[DeepLink] Auth manager not initialized');
      return;
    }

    // Check if we have a pending NIP-46 pairing
    if (authManager.hasPendingNip46Pairing()) {
      console.log('[DeepLink] Has pending NIP-46 pairing, restarting listener...');
      await authManager.restartNip46ListenerIfPending();
      goto('/login');
      return;
    }

    // Handle bunker:// URLs for direct NIP-46 auth
    if (url.startsWith('bunker://') || url.startsWith('nostrconnect://')) {
      try {
        await authManager.authenticateWithNIP46(url);
        goto('/explore');
      } catch (e) {
        console.error('[DeepLink] NIP-46 auth failed:', e);
        goto('/login');
      }
    }
  }

  // Setup Capacitor deep link listeners
  async function setupCapacitorListeners() {
    if (!browser) return;
    
    // Only import Capacitor if it's available (mobile build only)
    // Check for Capacitor presence first to avoid build errors in web builds
    if (typeof window === 'undefined' || !(window as any).Capacitor) {
      console.log('[Capacitor] Not available (web environment)');
      return;
    }

    try {
      const { App } = await import('@capacitor/app');

      // Listen for deep links when app is open
      App.addListener('appUrlOpen', (event) => {
        console.log('[Capacitor] appUrlOpen:', event.url);
        handleDeepLink(event.url);
      });

      // Listen for app state changes (resume)
      App.addListener('appStateChange', async (state) => {
        console.log('[Capacitor] appStateChange:', state.isActive ? 'active' : 'inactive');
        
        if (state.isActive && authManager?.hasPendingNip46Pairing()) {
          console.log('[Capacitor] App resumed with pending NIP-46 pairing');
          await authManager.restartNip46ListenerIfPending();
        }
      });

      // Check for launch URL (app opened via deep link)
      const launchUrl = await App.getLaunchUrl();
      if (launchUrl?.url) {
        console.log('[Capacitor] Launch URL:', launchUrl.url);
        handleDeepLink(launchUrl.url);
      }

      console.log('[Capacitor] Deep link listeners initialized');
    } catch (e) {
      // Capacitor not available (web environment)
      console.log('[Capacitor] Not available (web environment)');
    }
  }

  onMount(() => {
    try {
      // Initialize theme first to prevent FOUC
      theme.initialize();

      // Initialize auth manager
      authManager = createAuthManager($ndk);
      authState = authManager.getState();

      // Subscribe to auth state changes
      unsubscribe = authManager.subscribe((state: AuthState) => {
        authState = state;

        // Sync with legacy userPublickey store for compatibility
        if (state.isAuthenticated && state.publicKey) {
          userPublickey.set(state.publicKey);
        } else {
          userPublickey.set('');
        }
      });

<<<<<<< HEAD
      // Initialize wallet manager to restore saved wallets
      initializeWalletManager();
=======
      // Setup Capacitor deep link listeners
      setupCapacitorListeners();
>>>>>>> ac48a392

      console.log('Layout mounted - auth manager initialized');
    } catch (error) {
      console.error('Failed to initialize auth manager:', error);
    }
  });

  onDestroy(() => {
    if (unsubscribe) {
      unsubscribe();
    }
  });
</script>

<svelte:head>
  <title>{title}</title>
  <meta name="description" content={description} />
  <link rel="canonical" href={canonical} />

  <meta property="og:title" content={ogTitle} />
  <meta property="og:description" content={description} />
  <meta property="og:type" content="website" />
  <meta property="og:url" content={canonical} />
  <meta property="og:image" content={ogImage} />

  <meta name="twitter:card" content="summary_large_image" />
  <meta name="twitter:title" content={ogTitle} />
  <meta name="twitter:description" content={description} />
  <meta name="twitter:image" content={ogImage} />
</svelte:head>

<ErrorBoundary fallback="Something went wrong with the page layout. Please refresh the page.">
  <div class="h-[100%] scroll-smooth overflow-x-hidden transition-colors duration-200 safe-area-container">
    <OfflineIndicator />
    <div class="flex h-full">
      <div class="mx-auto flex-1 pt-2 print:pt-[0] px-4 max-w-full safe-area-content">
        <Header />
        <div class="w-full mt-6 pb-24 lg:pb-8">
          <slot />
        </div>
        <Footer />
        <BottomNav />
      </div>
    </div>
  </div>
</ErrorBoundary>

<style>
  /* Safe area support for Android/iOS edge-to-edge displays */
  .safe-area-container {
    padding-top: env(safe-area-inset-top, 0px);
    padding-left: env(safe-area-inset-left, 0px);
    padding-right: env(safe-area-inset-right, 0px);
  }
  
  /* Extra bottom padding on mobile to account for bottom nav + safe area */
  @media (max-width: 1023px) {
    .safe-area-content {
      padding-bottom: env(safe-area-inset-bottom, 0px);
    }
  }
</style><|MERGE_RESOLUTION|>--- conflicted
+++ resolved
@@ -131,13 +131,11 @@
         }
       });
 
-<<<<<<< HEAD
       // Initialize wallet manager to restore saved wallets
       initializeWalletManager();
-=======
+
       // Setup Capacitor deep link listeners
       setupCapacitorListeners();
->>>>>>> ac48a392
 
       console.log('Layout mounted - auth manager initialized');
     } catch (error) {
