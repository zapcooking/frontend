<script lang="ts">
  import MagnifyingIcon from 'phosphor-svelte/lib/MagnifyingGlass';
  import LightningIcon from 'phosphor-svelte/lib/Lightning';
  import ShoppingBagIcon from 'phosphor-svelte/lib/ShoppingBag';
  import UtensilsIcon from 'phosphor-svelte/lib/ForkKnife';
</script>

<nav
  class="lg:hidden pt-2 bg-input w-full fixed bottom-0 left-0 grid grid-cols-4 grid-rows-1 text-center print:hidden"
  style="color: var(--color-text-primary); border-top: 1px solid var(--color-input-border);"
>
  <a href="/recent" class="flex flex-col hover:text-primary">
    <MagnifyingIcon class="self-center" size={24} />
    Recipes
  </a>
<<<<<<< HEAD
  <a href="/feed" class="flex flex-col hover:text-primary">
=======
  <a href="/community" class="flex flex-col">
>>>>>>> 8e6fec11
    <UtensilsIcon class="self-center" size={24} />
    Community
  </a>
  <a href="/explore" class="flex flex-col hover:text-primary">
    <LightningIcon class="self-center" size={24} />
    Explore
  </a>
  <a href="https://plebeian.market/community/seth@zap.cooking/zap-cooking-wear-orcd8yg6jd" target="_blank" rel="noopener noreferrer" class="flex flex-col hover:text-primary">
    <ShoppingBagIcon class="self-center" size={24} />
    Shop
  </a>
</nav><|MERGE_RESOLUTION|>--- conflicted
+++ resolved
@@ -13,11 +13,7 @@
     <MagnifyingIcon class="self-center" size={24} />
     Recipes
   </a>
-<<<<<<< HEAD
-  <a href="/feed" class="flex flex-col hover:text-primary">
-=======
-  <a href="/community" class="flex flex-col">
->>>>>>> 8e6fec11
+  <a href="/community" class="flex flex-col hover:text-primary">
     <UtensilsIcon class="self-center" size={24} />
     Community
   </a>
