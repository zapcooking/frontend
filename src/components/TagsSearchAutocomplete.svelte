<script lang="ts">
  import { onMount, onDestroy } from 'svelte';
  import { recipeTags, type recipeTagSimple } from '$lib/consts';
  import { ndk, userPublickey } from '$lib/nostr';
  import { nip19 } from 'nostr-tools';
  import type { NDKEvent } from '@nostr-dev-kit/ndk';
  import { get } from 'svelte/store';

  export let placeholderString: string;
  export let autofocus = false;
  export let action: (query: string) => void;

  let tagquery = '';
  let showAutocomplete = false;
  let inputFocused = false;
  
  // Multi-type search state
  let searchResults: {
    tags: recipeTagSimple[];
    recipes: { title: string; naddr: string; author: string }[];
    users: { name: string; npub: string; picture?: string }[];
  } = { tags: [], recipes: [], users: [] };
  let isSearching = false;
  let searchTimeout: ReturnType<typeof setTimeout>;
  
  // Profile cache for user search - grows as users are seen
  let profileCache: Map<string, { name: string; npub: string; picture?: string }> = new Map();
  let followListLoaded = false;

  function handleInputChange(event: Event) {
    const input = event.target as HTMLInputElement;
    tagquery = input.value.toLowerCase().trim();
    
    // Clear previous timeout
    if (searchTimeout) clearTimeout(searchTimeout);
    
    if (tagquery.length === 0) {
      searchResults = { tags: [], recipes: [], users: [] };
      showAutocomplete = false;
      return;
    }
    
    // Immediate tag search (client-side)
    searchResults.tags = recipeTags
      .filter(tag => tag.title.toLowerCase().includes(tagquery))
      .slice(0, 5);
    
    showAutocomplete = true;
    
    // Debounced relay search for recipes and users
    searchTimeout = setTimeout(async () => {
      isSearching = true;
      try {
        await Promise.all([searchRecipes(tagquery), searchUsers(tagquery)]);
      } catch (e) {
        console.debug('Search error:', e);
      } finally {
        isSearching = false;
      }
    }, 300);
  }

  async function searchRecipes(query: string) {
    try {
      if (!$ndk) return;
      
      const events = await $ndk.fetchEvents({
        kinds: [30023],
        search: query,
        limit: 5
      });
      
      searchResults.recipes = Array.from(events).map(event => {
        const title = event.tags.find(t => t[0] === 'title')?.[1] || 'Untitled';
        const d = event.tags.find(t => t[0] === 'd')?.[1] || '';
        const naddr = nip19.naddrEncode({
          kind: 30023,
          pubkey: event.pubkey,
          identifier: d
        });
        return { title, naddr, author: event.pubkey };
      });
      searchResults = searchResults; // Trigger reactivity
    } catch (e) {
      console.warn('Recipe search failed:', e);
    }
  }

  async function loadFollowListProfiles() {
    if (followListLoaded) return;
    
    const pubkey = get(userPublickey);
    if (!pubkey || !$ndk) return;
    
    try {
      // Get user's follow list
      const contactEvent = await $ndk.fetchEvent({
        kinds: [3],
        authors: [pubkey],
        limit: 1
      });
      
      if (!contactEvent) return;
      
      const followPubkeys = contactEvent.tags
        .filter(t => t[0] === 'p' && t[1])
        .map(t => t[1])
        .slice(0, 500); // Limit to first 500
      
      if (followPubkeys.length === 0) return;
      
      // Fetch profiles in batches
      const batchSize = 100;
      for (let i = 0; i < followPubkeys.length; i += batchSize) {
        const batch = followPubkeys.slice(i, i + batchSize);
        try {
          const events = await $ndk.fetchEvents({
            kinds: [0],
            authors: batch
          });
          
          for (const event of events) {
            try {
              const profile = JSON.parse(event.content);
              const name = profile.display_name || profile.name || '';
              if (name) {
                profileCache.set(event.pubkey, {
                  name,
                  npub: nip19.npubEncode(event.pubkey),
                  picture: profile.picture
                });
              }
            } catch {}
          }
        } catch (e) {
          console.debug('Failed to fetch follow list profile batch:', e);
          continue;
        }
      }
      
      followListLoaded = true;
      console.log(`[Search] Loaded ${profileCache.size} profiles from follow list`);
    } catch (e) {
      console.debug('Failed to load follow list profiles:', e);
    }
  }

  async function loadRecipeAuthorProfiles() {
    try {
      if (!$ndk) return;
      
      // Fetch recent recipes to get active food creators
      const recipeEvents = await $ndk.fetchEvents({
        kinds: [30023],
        limit: 200
      });
      
      // Get unique author pubkeys
      const authorPubkeys = [...new Set(Array.from(recipeEvents).map(e => e.pubkey))];
      
      if (authorPubkeys.length === 0) return;
      
      // Fetch their profiles
      const profileEvents = await $ndk.fetchEvents({
        kinds: [0],
        authors: authorPubkeys
      });
      
      for (const event of profileEvents) {
        if (profileCache.has(event.pubkey)) continue; // Don't overwrite
        try {
          const profile = JSON.parse(event.content);
          const name = profile.display_name || profile.name || '';
          if (name) {
            profileCache.set(event.pubkey, {
              name,
              npub: nip19.npubEncode(event.pubkey),
              picture: profile.picture
            });
          }
        } catch {}
      }
      
      console.log(`[Search] Total profiles cached: ${profileCache.size}`);
    } catch (e) {
      console.debug('Failed to load recipe author profiles:', e);
    }
  }

  async function searchUsers(query: string) {
    // First, check if it's an npub - direct lookup
    if (query.startsWith('npub1')) {
      try {
        const decoded = nip19.decode(query);
        if (decoded.type === 'npub' && $ndk) {
          const event = await $ndk.fetchEvent({
            kinds: [0],
            authors: [decoded.data as string]
          });
          if (event) {
            const profile = JSON.parse(event.content);
            searchResults.users = [{
              name: profile.display_name || profile.name || 'Anonymous',
              npub: query,
              picture: profile.picture
            }];
            searchResults = searchResults;
            return;
          }
        }
      } catch {}
    }
    
    // Load follow list profiles if not already loaded
    if (!followListLoaded) {
      await loadFollowListProfiles();
    }
    
    // Search the cache
    const queryLower = query.toLowerCase();
    const matches: { name: string; npub: string; picture?: string }[] = [];
    
    for (const profile of profileCache.values()) {
      if (profile.name.toLowerCase().includes(queryLower)) {
        matches.push(profile);
        if (matches.length >= 5) break;
      }
    }
    
    searchResults.users = matches;
    searchResults = searchResults;
  }

  function handleInputFocus() {
    inputFocused = true;
    showAutocomplete = tagquery.length > 0;
  }

  function handleInputBlur() {
    inputFocused = false;
    // Delay to allow click events to propagate
    setTimeout(() => {
      showAutocomplete = false;
    }, 200);
  }

  function selectTag(title: string) {
    action(title);
    tagquery = '';
    searchResults = { tags: [], recipes: [], users: [] };
    showAutocomplete = false;
  }

  function selectRecipe(naddr: string) {
    // Navigate to recipe
    window.location.href = `/recipe/${naddr}`;
    tagquery = '';
    searchResults = { tags: [], recipes: [], users: [] };
    showAutocomplete = false;
  }

  function selectUser(npub: string) {
    // Navigate to user profile
    window.location.href = `/user/${npub}`;
    tagquery = '';
    searchResults = { tags: [], recipes: [], users: [] };
    showAutocomplete = false;
  }

  onMount(() => {
    // Initialize empty
    searchResults = { tags: [], recipes: [], users: [] };
    
    // Preload profiles in background
    Promise.all([
      loadFollowListProfiles(),
      loadRecipeAuthorProfiles()
    ]);
  });

  onDestroy(() => {
    if (searchTimeout) clearTimeout(searchTimeout);
  });
</script>

<div class="relative flex-1 print:hidden">
  <form
    class="flex rounded-xl shadow-sm bg-input"
    on:submit|preventDefault={() => {
      if (tagquery) {
        action(tagquery);
        tagquery = '';
        searchResults = { tags: [], recipes: [], users: [] };
      }
    }}
  >
    <div class="flex mx-0.5 items-stretch flex-grow focus-within:z-10">
      <input
        bind:value={tagquery}
        on:input={handleInputChange}
        on:focus={handleInputFocus}
        on:blur={handleInputBlur}
        class="block w-full input"
        placeholder={placeholderString}
        autofocus={autofocus}
      />
    </div>
    <input type="submit" class="hidden" />
  </form>
<<<<<<< HEAD
  {#if showAutocomplete && filteredTags.length > 0}
    <ul
      class="max-h-[256px] overflow-y-scroll absolute top-full left-0 w-full bg-input border border-gray-300 shadow-lg rounded-xl mt-1 z-[60]"
      style="border-color: var(--color-input-border);"
    >
      {#each filteredTags as tag (tag.title)}
        <!-- svelte-ignore a11y-click-events-have-key-events -->
        <!-- svelte-ignore a11y-no-noninteractive-element-interactions -->
        <li
          on:click={() => {
            tagquery = tag.title;
            action(tagquery);
            tagquery = '';
          }}
          class="cursor-pointer p-2 bg-accent-gray autocomplete-item"
          style="background-color: transparent; color: var(--color-text-primary);"
          on:mouseenter={(e) => e.currentTarget.style.backgroundColor = 'var(--color-accent-gray)'}
          on:mouseleave={(e) => e.currentTarget.style.backgroundColor = 'transparent'}
        >
          {#if tag.emoji}
            <span>{tag.emoji} </span>
          {/if}
          {tag.title}
        </li>
      {/each}
=======
  
  {#if showAutocomplete && (searchResults.tags.length > 0 || searchResults.recipes.length > 0 || searchResults.users.length > 0 || isSearching)}
    <ul class="max-h-[320px] overflow-y-auto absolute top-full left-0 w-full bg-white border border-gray-300 shadow-lg rounded-xl mt-1 z-[60]">
      
      {#if searchResults.tags.length > 0}
        <li class="px-3 py-1.5 text-xs font-semibold text-gray-500 bg-gray-50 border-b">🏷️ Tags</li>
        {#each searchResults.tags as tag (tag.title)}
          <!-- svelte-ignore a11y-click-events-have-key-events -->
          <!-- svelte-ignore a11y-no-noninteractive-element-interactions -->
          <li
            on:click={() => selectTag(tag.title)}
            class="cursor-pointer px-3 py-2 hover:bg-gray-100"
          >
            {#if tag.emoji}<span>{tag.emoji} </span>{/if}
            {tag.title}
          </li>
        {/each}
      {/if}
      
      {#if searchResults.recipes.length > 0}
        <li class="px-3 py-1.5 text-xs font-semibold text-gray-500 bg-gray-50 border-b border-t">📖 Recipes</li>
        {#each searchResults.recipes as recipe (recipe.naddr)}
          <!-- svelte-ignore a11y-click-events-have-key-events -->
          <!-- svelte-ignore a11y-no-noninteractive-element-interactions -->
          <li
            on:click={() => selectRecipe(recipe.naddr)}
            class="cursor-pointer px-3 py-2 hover:bg-gray-100"
          >
            {recipe.title}
          </li>
        {/each}
      {/if}
      
      {#if searchResults.users.length > 0}
        <li class="px-3 py-1.5 text-xs font-semibold text-gray-500 bg-gray-50 border-b border-t">👤 Users</li>
        {#each searchResults.users as user (user.npub)}
          <!-- svelte-ignore a11y-click-events-have-key-events -->
          <!-- svelte-ignore a11y-no-noninteractive-element-interactions -->
          <li
            on:click={() => selectUser(user.npub)}
            class="cursor-pointer px-3 py-2 hover:bg-gray-100 flex items-center gap-2"
          >
            {#if user.picture}
              <img src={user.picture} alt="" class="w-6 h-6 rounded-full object-cover" />
            {/if}
            {user.name}
          </li>
        {/each}
      {/if}
      
      {#if isSearching}
        <li class="px-3 py-2 text-sm text-gray-500 text-center">Searching...</li>
      {/if}
      
      {#if !isSearching && searchResults.tags.length === 0 && searchResults.recipes.length === 0 && searchResults.users.length === 0 && tagquery.length > 0}
        <li class="px-3 py-2 text-sm text-gray-500 text-center">No results found</li>
      {/if}
>>>>>>> 29e8afa9
    </ul>
  {/if}
</div><|MERGE_RESOLUTION|>--- conflicted
+++ resolved
@@ -307,74 +307,47 @@
     </div>
     <input type="submit" class="hidden" />
   </form>
-<<<<<<< HEAD
-  {#if showAutocomplete && filteredTags.length > 0}
-    <ul
-      class="max-h-[256px] overflow-y-scroll absolute top-full left-0 w-full bg-input border border-gray-300 shadow-lg rounded-xl mt-1 z-[60]"
-      style="border-color: var(--color-input-border);"
-    >
-      {#each filteredTags as tag (tag.title)}
-        <!-- svelte-ignore a11y-click-events-have-key-events -->
-        <!-- svelte-ignore a11y-no-noninteractive-element-interactions -->
-        <li
-          on:click={() => {
-            tagquery = tag.title;
-            action(tagquery);
-            tagquery = '';
-          }}
-          class="cursor-pointer p-2 bg-accent-gray autocomplete-item"
-          style="background-color: transparent; color: var(--color-text-primary);"
-          on:mouseenter={(e) => e.currentTarget.style.backgroundColor = 'var(--color-accent-gray)'}
-          on:mouseleave={(e) => e.currentTarget.style.backgroundColor = 'transparent'}
-        >
-          {#if tag.emoji}
-            <span>{tag.emoji} </span>
-          {/if}
-          {tag.title}
-        </li>
-      {/each}
-=======
-  
+
   {#if showAutocomplete && (searchResults.tags.length > 0 || searchResults.recipes.length > 0 || searchResults.users.length > 0 || isSearching)}
-    <ul class="max-h-[320px] overflow-y-auto absolute top-full left-0 w-full bg-white border border-gray-300 shadow-lg rounded-xl mt-1 z-[60]">
-      
+    <ul class="max-h-[320px] overflow-y-auto absolute top-full left-0 w-full bg-input border shadow-lg rounded-xl mt-1 z-[60]" style="border-color: var(--color-input-border); color: var(--color-text-primary);">
+
       {#if searchResults.tags.length > 0}
-        <li class="px-3 py-1.5 text-xs font-semibold text-gray-500 bg-gray-50 border-b">🏷️ Tags</li>
+        <li class="px-3 py-1.5 text-xs font-semibold text-caption bg-accent-gray border-b" style="border-color: var(--color-input-border)">🏷️ Tags</li>
         {#each searchResults.tags as tag (tag.title)}
           <!-- svelte-ignore a11y-click-events-have-key-events -->
           <!-- svelte-ignore a11y-no-noninteractive-element-interactions -->
           <li
             on:click={() => selectTag(tag.title)}
-            class="cursor-pointer px-3 py-2 hover:bg-gray-100"
+            class="cursor-pointer px-3 py-2 hover:bg-accent-gray"
           >
             {#if tag.emoji}<span>{tag.emoji} </span>{/if}
             {tag.title}
           </li>
         {/each}
       {/if}
-      
+
       {#if searchResults.recipes.length > 0}
-        <li class="px-3 py-1.5 text-xs font-semibold text-gray-500 bg-gray-50 border-b border-t">📖 Recipes</li>
+        <li class="px-3 py-1.5 text-xs font-semibold text-caption bg-accent-gray border-b border-t" style="border-color: var(--color-input-border)">📖 Recipes</li>
         {#each searchResults.recipes as recipe (recipe.naddr)}
           <!-- svelte-ignore a11y-click-events-have-key-events -->
           <!-- svelte-ignore a11y-no-noninteractive-element-interactions -->
           <li
             on:click={() => selectRecipe(recipe.naddr)}
-            class="cursor-pointer px-3 py-2 hover:bg-gray-100"
+            class="cursor-pointer px-3 py-2 hover:bg-accent-gray"
           >
             {recipe.title}
           </li>
         {/each}
       {/if}
-      
+
       {#if searchResults.users.length > 0}
-        <li class="px-3 py-1.5 text-xs font-semibold text-gray-500 bg-gray-50 border-b border-t">👤 Users</li>
+        <li class="px-3 py-1.5 text-xs font-semibold text-caption bg-accent-gray border-b border-t" style="border-color: var(--color-input-border)">👤 Users</li>
         {#each searchResults.users as user (user.npub)}
           <!-- svelte-ignore a11y-click-events-have-key-events -->
           <!-- svelte-ignore a11y-no-noninteractive-element-interactions -->
           <li
             on:click={() => selectUser(user.npub)}
-            class="cursor-pointer px-3 py-2 hover:bg-gray-100 flex items-center gap-2"
+            class="cursor-pointer px-3 py-2 hover:bg-accent-gray flex items-center gap-2"
           >
             {#if user.picture}
               <img src={user.picture} alt="" class="w-6 h-6 rounded-full object-cover" />
@@ -383,15 +356,14 @@
           </li>
         {/each}
       {/if}
-      
+
       {#if isSearching}
-        <li class="px-3 py-2 text-sm text-gray-500 text-center">Searching...</li>
-      {/if}
-      
+        <li class="px-3 py-2 text-sm text-caption text-center">Searching...</li>
+      {/if}
+
       {#if !isSearching && searchResults.tags.length === 0 && searchResults.recipes.length === 0 && searchResults.users.length === 0 && tagquery.length > 0}
-        <li class="px-3 py-2 text-sm text-gray-500 text-center">No results found</li>
-      {/if}
->>>>>>> 29e8afa9
+        <li class="px-3 py-2 text-sm text-caption text-center">No results found</li>
+      {/if}
     </ul>
   {/if}
 </div>