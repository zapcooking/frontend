<script lang="ts">
  import { createEventDispatcher } from 'svelte';
  
  export let type: 'spinner' | 'skeleton' | 'dots' | 'pulse' = 'spinner';
  export let size: 'sm' | 'md' | 'lg' = 'md';
  export let text: string = 'Loading...';
  export let showText: boolean = true;
  export let fullScreen: boolean = false;
  export let allowCancel: boolean = false;

  const dispatch = createEventDispatcher();

  function cancel() {
    dispatch('cancel');
  }

  // Size configurations
  $: sizeConfig = {
    sm: { spinner: 38, text: 'text-sm', container: 'py-2' },
    md: { spinner: 60, text: 'text-base', container: 'py-4' },
    lg: { spinner: 80, text: 'text-lg', container: 'py-8' }
  };

  $: currentSize = sizeConfig[size];
</script>

<div 
  class="loading-state"
  class:full-screen={fullScreen}
  class:py-2={size === 'sm'}
  class:py-4={size === 'md'}
  class:py-8={size === 'lg'}
>
  <div class="loading-content">
    {#if type === 'spinner'}
      <div class="spinner" style="width: {currentSize.spinner}px; height: {currentSize.spinner}px;">
<<<<<<< HEAD
        <img src="/pan-animated.svg" alt="Loading" class="dark:hidden" />
        <img src="/pan-animated-dark.svg" alt="Loading" class="hidden dark:block" />
=======
        <img src="/pan-animated.svg" alt="Loading" class="light-only" />
        <img src="/pan-animated-dark.svg" alt="Loading" class="dark-only" />
>>>>>>> 5f89d271
      </div>
      {:else if type === 'dots'}
      <div class="dots">
        <div class="dot"></div>
        <div class="dot"></div>
        <div class="dot"></div>
      </div>
    {:else if type === 'pulse'}
      <div class="pulse">
        <div class="pulse-circle"></div>
      </div>
    {/if}

    {#if showText && text}
      <p class="loading-text {currentSize.text}">{text}</p>
    {/if}

    {#if allowCancel}
      <button 
        class="cancel-button"
        on:click={cancel}
      >
        Cancel
      </button>
    {/if}
  </div>
</div>

<style scoped lang="postcss">
  @reference "../app.css";

  .loading-state {
    @apply flex items-center justify-center;
  }

  .loading-state.full-screen {
    @apply fixed inset-0 bg-white/80 dark:bg-gray-900/80 backdrop-blur-sm z-50;
  }

  .loading-content {
    @apply flex flex-col items-center gap-3;
  }

  .spinner {
    @apply text-blue-600 dark:text-blue-400;
  }

  .spinner svg {
    @apply animate-spin;
  }

  .spinner .light-only {
    @apply block dark:hidden;
  }

  .spinner .dark-only {
    @apply hidden dark:block;
  }

  .dots {
    @apply flex gap-1;
  }

  .dot {
    @apply w-2 h-2 bg-blue-600 dark:bg-blue-400 rounded-full animate-bounce;
  }

  .dot:nth-child(2) {
    animation-delay: 0.1s;
  }

  .dot:nth-child(3) {
    animation-delay: 0.2s;
  }

  .pulse {
    @apply relative;
  }

  .pulse-circle {
    @apply w-8 h-8 bg-blue-600 dark:bg-blue-400 rounded-full animate-pulse;
  }

  .loading-text {
    @apply text-gray-600 dark:text-gray-400 text-center;
  }

  .cancel-button {
    @apply px-3 py-1 text-sm text-gray-500 dark:text-gray-400 hover:text-gray-700 dark:hover:text-gray-200 transition-colors;
  }

  /* Disable animations for users who prefer reduced motion */
  @media (prefers-reduced-motion: reduce) {
    .spinner svg,
    .dot,
    .pulse-circle {
      animation: none;
    }
    
    .spinner svg {
      @apply opacity-50;
    }
  }
</style><|MERGE_RESOLUTION|>--- conflicted
+++ resolved
@@ -1,6 +1,6 @@
 <script lang="ts">
   import { createEventDispatcher } from 'svelte';
-  
+
   export let type: 'spinner' | 'skeleton' | 'dots' | 'pulse' = 'spinner';
   export let size: 'sm' | 'md' | 'lg' = 'md';
   export let text: string = 'Loading...';
@@ -24,7 +24,7 @@
   $: currentSize = sizeConfig[size];
 </script>
 
-<div 
+<div
   class="loading-state"
   class:full-screen={fullScreen}
   class:py-2={size === 'sm'}
@@ -34,13 +34,8 @@
   <div class="loading-content">
     {#if type === 'spinner'}
       <div class="spinner" style="width: {currentSize.spinner}px; height: {currentSize.spinner}px;">
-<<<<<<< HEAD
         <img src="/pan-animated.svg" alt="Loading" class="dark:hidden" />
         <img src="/pan-animated-dark.svg" alt="Loading" class="hidden dark:block" />
-=======
-        <img src="/pan-animated.svg" alt="Loading" class="light-only" />
-        <img src="/pan-animated-dark.svg" alt="Loading" class="dark-only" />
->>>>>>> 5f89d271
       </div>
       {:else if type === 'dots'}
       <div class="dots">
@@ -59,7 +54,7 @@
     {/if}
 
     {#if allowCancel}
-      <button 
+      <button
         class="cancel-button"
         on:click={cancel}
       >
@@ -90,14 +85,6 @@
 
   .spinner svg {
     @apply animate-spin;
-  }
-
-  .spinner .light-only {
-    @apply block dark:hidden;
-  }
-
-  .spinner .dark-only {
-    @apply hidden dark:block;
   }
 
   .dots {
@@ -139,7 +126,7 @@
     .pulse-circle {
       animation: none;
     }
-    
+
     .spinner svg {
       @apply opacity-50;
     }
