--- conflicted
+++ resolved
@@ -1633,7 +1633,7 @@
   {:else}
     <div class="space-y-0">
       {#each events as event (event.id)}
-        <article class="border-b py-4 sm:py-6 first:pt-0" style="border-color: var(--color-input-border)">
+        <article class="border-b border-gray-200 py-4 sm:py-6 first:pt-0">
           <div class="flex space-x-3 px-2 sm:px-0">
             {#if !hideAvatar}
               <a href="/user/{nip19.npubEncode(event.author?.hexpubkey || event.pubkey)}" class="flex-shrink-0">
@@ -1766,26 +1766,26 @@
               <div class="flex items-center space-x-2 mb-2">
                 {#if !hideAuthorName}
                   <AuthorName {event} />
-                  <span class="text-caption text-sm">·</span>
+                  <span class="text-gray-500 text-sm">·</span>
                 {/if}
-                <span class="text-caption text-sm">
+                <span class="text-gray-500 text-sm">
                   {event.created_at ? formatTimeAgo(event.created_at) : 'Unknown time'}
                 </span>
               </div>
 
               {#if getContentWithoutMedia(event.content)}
                 {@const cleanContent = getContentWithoutMedia(event.content)}
-                <div class="text-sm leading-relaxed mb-3" style="color: var(--color-text-primary)">
-                  <div
+                <div class="text-sm leading-relaxed mb-3 text-gray-900">
+                  <div 
                     class="overflow-hidden transition-all duration-200"
                     class:line-clamp-3={!expandedPosts[event.id]}
                   >
                     <NoteContent content={cleanContent} />
                   </div>
                   {#if cleanContent.length > 100}
-                    <button
+                    <button 
                       on:click={() => toggleExpanded(event.id)}
-                      class="text-caption hover:opacity-80 text-xs mt-1 transition-colors"
+                      class="text-gray-500 hover:text-gray-700 text-xs mt-1 transition-colors"
                     >
                       {expandedPosts[event.id] ? 'Show less' : 'Read more'}
                     </button>
@@ -1797,12 +1797,7 @@
                 {@const mediaUrls = getImageUrls(event)}
                 
                 <div class="mb-3 -mx-2 sm:mx-0">
-<<<<<<< HEAD
-                  <!-- Single image container -->
-                  <div class="relative overflow-hidden rounded-none sm:rounded-lg border-0 sm:border h-48 sm:h-64 image-placeholder" style="border-color: var(--color-input-border)">
-=======
                   <div class="relative overflow-hidden rounded-none sm:rounded-lg border-0 sm:border border-gray-200 bg-gray-100 h-48 sm:h-64">
->>>>>>> 29e8afa9
                     {#each mediaUrls as imageUrl, index}
                       <div 
                         class="absolute inset-0 transition-opacity duration-300"
@@ -1833,13 +1828,6 @@
                           >
                             <track kind="captions" src="" srclang="en" label="English" />
                           </video>
-<<<<<<< HEAD
-                        {:else}
-                          <div class="w-full h-full flex items-center justify-center image-placeholder">
-                            <span class="text-caption">Unknown media type</span>
-                          </div>
-=======
->>>>>>> 29e8afa9
                         {/if}
                       </div>
                     {/each}
@@ -1889,25 +1877,6 @@
 
               <div class="flex items-center justify-between px-2 sm:px-0 py-1" use:lazyLoadAction={event.id}>
                 <div class="flex items-center space-x-1">
-<<<<<<< HEAD
-                  <!-- Like -->
-                  <div class="hover:bg-accent-gray rounded-full p-1.5 transition-colors">
-                    <NoteTotalLikes {event} />
-                  </div>
-
-                  <!-- Reply/Comment -->
-                  <div class="hover:bg-accent-gray rounded-full p-1.5 transition-colors">
-                    <NoteTotalComments {event} />
-                  </div>
-
-                  <!-- Zap -->
-                  <button
-                    class="flex items-center hover:bg-accent-gray rounded-full p-1.5 transition-colors cursor-pointer"
-                    on:click={() => openZapModal(event)}
-                  >
-                    <NoteTotalZaps {event} />
-                  </button>
-=======
                   {#if visibleNotes.has(event.id)}
                     <div class="hover:bg-gray-100 rounded-full p-1.5 transition-colors">
                       <NoteTotalLikes {event} />
@@ -1933,12 +1902,11 @@
                     <span class="text-gray-300 p-1.5">🔁 –</span>
                     <span class="text-gray-300 p-1.5">⚡ –</span>
                   {/if}
->>>>>>> 29e8afa9
                 </div>
 
                 <div class="flex items-center space-x-1">
                   <button
-                    class="flex items-center text-caption hover:opacity-80 hover:bg-accent-gray rounded-full p-1.5 transition-colors"
+                    class="flex items-center text-gray-500 hover:text-gray-700 hover:bg-gray-100 rounded-full p-1.5 transition-colors"
                     on:click={() => copyNoteId(event)}
                     title="Copy note ID"
                   >
@@ -1971,10 +1939,9 @@
               showText={true}
             />
           {:else}
-            <button
+            <button 
               on:click={loadMore}
-              class="px-4 py-2 bg-input rounded-lg hover:opacity-80 transition-colors"
-              style="color: var(--color-text-primary)"
+              class="px-4 py-2 bg-gray-100 text-gray-700 rounded-lg hover:bg-gray-200 transition-colors"
             >
               Load More
             </button>
@@ -2002,16 +1969,9 @@
     role="dialog"
     aria-modal="true"
   >
-<<<<<<< HEAD
-    <!-- Modal Container -->
-    <div class="relative rounded-lg shadow-2xl max-w-4xl max-h-[90vh] overflow-hidden" style="background-color: var(--color-bg-primary)" on:click|stopPropagation>
-      <!-- Close button -->
-=======
     <div class="relative bg-white rounded-lg shadow-2xl max-w-4xl max-h-[90vh] overflow-hidden" on:click|stopPropagation>
->>>>>>> 29e8afa9
       <button
-        class="absolute top-2 right-2 hover:opacity-80 rounded-full p-2 shadow-md transition z-10"
-        style="background-color: var(--color-bg-primary); color: var(--color-text-primary)"
+        class="absolute top-2 right-2 bg-white hover:bg-gray-100 text-gray-700 rounded-full p-2 shadow-md transition z-10"
         on:click={closeImageModal}
         aria-label="Close image"
       >
