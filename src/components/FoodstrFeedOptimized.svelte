<script lang="ts">
  import { onMount, onDestroy } from 'svelte';
  import { ndk } from '$lib/nostr';
  import { formatDistanceToNow } from 'date-fns';
  import CustomAvatar from './CustomAvatar.svelte';
  import type { NDKEvent, NDKSubscription } from '@nostr-dev-kit/ndk';
  import NoteTotalLikes from './NoteTotalLikes.svelte';
  import NoteTotalComments from './NoteTotalComments.svelte';
  import NoteTotalZaps from './NoteTotalZaps.svelte';
  import FeedComments from './FeedComments.svelte';
  import ZapModal from './ZapModal.svelte';
  import NoteContent from './NoteContent.svelte';
  import AuthorName from './AuthorName.svelte';
  import { optimizeImageUrl, getOptimalFormat } from '$lib/imageOptimizer';
  import { compressedCacheManager, COMPRESSED_FEED_CACHE_CONFIG } from '$lib/compressedCache';
  import { createSubscriptionManager } from '$lib/subscriptionManager';
  import FeedErrorBoundary from './FeedErrorBoundary.svelte';
  import FeedPostSkeleton from './FeedPostSkeleton.svelte';
  import LoadingState from './LoadingState.svelte';
  import { nip19 } from 'nostr-tools';
  import CopyIcon from 'phosphor-svelte/lib/Copy';
  import CheckIcon from 'phosphor-svelte/lib/Check';
  import ChatCircleIcon from 'phosphor-svelte/lib/ChatCircle';

  // Optional prop to filter by specific author (for user profile pages)
  export let authorPubkey: string | undefined = undefined;
  
  // Props for profile page view
  export let hideAvatar: boolean = false;
  export let hideAuthorName: boolean = false;

  // Expanded food-related hashtags for curated content
  const FOOD_HASHTAGS = [
    'foodstr', 'cook', 'cookstr', 'zapcooking', 'cooking', 'drinkstr', 'foodies', 'carnivor', 'carnivorediet',
    'soup', 'soupstr', 'drink', 'eat', 'burger', 'steak', 'steakstr', 'dine', 'dinner', 'lunch', 
    'breakfast', 'supper', 'yum', 'snack', 'snackstr', 'dessert', 'beef', 'chicken', 'bbq', 
    'coffee', 'mealprep', 'meal', 'recipe', 'recipestr', 'recipes'
  ];

  // State management
  let events: NDKEvent[] = [];
  let loading = true;
  let error = false;
  let hasMore = true;
  let loadingMore = false;
  let debugInfo = '';
  let isRefreshing = false;
  
  // Performance optimizations
  let subscription: NDKSubscription | null = null;
  let batchTimeout: ReturnType<typeof setTimeout> | null = null;
  let pendingEvents: NDKEvent[] = [];
  let lastEventTime: number = 0;
  let subscriptionManager: any = null;
  
  // Caching
  let cacheLoaded = false;
  
  // Carousel state - tracks current slide for each event
  let carouselStates: { [eventId: string]: number } = {};
  
  // Zap modal state
  let zapModal = false;
  let selectedEvent: NDKEvent | null = null;

  // Image modal state
  let imageModalOpen = false;
  let selectedImageUrl = '';
  let selectedEventImages: string[] = [];
  let selectedImageIndex = 0;

  // Copy note ID state
  let copiedNoteId = '';

  async function copyNoteId(event: NDKEvent) {
    const noteId = nip19.noteEncode(event.id);
    await navigator.clipboard.writeText(noteId);
    copiedNoteId = event.id;
    setTimeout(() => {
      copiedNoteId = '';
    }, 2000);
  }

  function openImageModal(imageUrl: string, allImages: string[], index: number) {
    selectedImageUrl = imageUrl;
    selectedEventImages = allImages;
    selectedImageIndex = index;
    imageModalOpen = true;
  }

  function closeImageModal() {
    imageModalOpen = false;
    selectedImageUrl = '';
    selectedEventImages = [];
    selectedImageIndex = 0;
  }

  function nextModalImage() {
    selectedImageIndex = (selectedImageIndex + 1) % selectedEventImages.length;
    selectedImageUrl = selectedEventImages[selectedImageIndex];
  }

  function prevModalImage() {
    selectedImageIndex = selectedImageIndex === 0 ? selectedEventImages.length - 1 : selectedImageIndex - 1;
    selectedImageUrl = selectedEventImages[selectedImageIndex];
  }

  function handleImageModalKeydown(e: KeyboardEvent) {
    if (!imageModalOpen) return;

    if (e.key === 'Escape') {
      closeImageModal();
    } else if (e.key === 'ArrowLeft') {
      prevModalImage();
    } else if (e.key === 'ArrowRight') {
      nextModalImage();
    }
  }

  const MAX_HASHTAGS = 5;
  const HASHTAG_PATTERN = /(^|\s)#([^\s#]+)/g;

  function countContentHashtags(content: string): number {
    if (!content) {
      return 0;
    }

    const matches = content.match(HASHTAG_PATTERN);
    return matches ? matches.length : 0;
  }

  function getHashtagCount(event: NDKEvent): number {
    const contentHashtags = countContentHashtags(event.content || '');
    const tagHashtags = Array.isArray(event.tags)
      ? event.tags.filter(tag => Array.isArray(tag) && tag[0] === 't').length
      : 0;

    return Math.max(contentHashtags, tagHashtags);
  }

  function shouldIncludeEvent(event: NDKEvent): boolean {
    const hashtagCount = getHashtagCount(event);

    if (hashtagCount > MAX_HASHTAGS) {
      console.log(`⏭️ Skipping event ${event.id || 'unknown'} with ${hashtagCount} hashtags`);
      return false;
    }

    return true;
  }

  // Debounced batch processing for rapid updates
  async function processBatch() {
    if (pendingEvents.length === 0) return;

    const batch = pendingEvents.filter(shouldIncludeEvent);
    pendingEvents = [];

    if (batch.length === 0) {
      console.log('⏭️ Batch contained only events filtered by hashtag limit');
      return;
    }

    console.log(`🔄 Processing batch of ${batch.length} events`);

    // Sort new events by creation time
    const sortedNewEvents = batch.sort((a, b) => (b.created_at || 0) - (a.created_at || 0));
    
    // Merge with existing events, avoiding duplicates
    const existingIds = new Set(events.map(e => e.id));
    const uniqueNewEvents = sortedNewEvents.filter(e => !existingIds.has(e.id));
    
    // Insert new events in chronological order
    events = [...events, ...uniqueNewEvents].sort((a, b) => (b.created_at || 0) - (a.created_at || 0));
    
    // Update last event time
    if (uniqueNewEvents.length > 0) {
      lastEventTime = Math.max(lastEventTime, ...uniqueNewEvents.map(e => e.created_at || 0));
    }
    
    // Clear pending events
    // Cache the updated events
    await cacheEvents();
    
    console.log(`✅ Batch processed. Total events: ${events.length}`);
  }

  function debouncedBatchProcess() {
    if (batchTimeout) {
      clearTimeout(batchTimeout);
    }
    batchTimeout = setTimeout(async () => await processBatch(), 300); // 300ms debounce
  }

  // Simple caching functions (restored for stability)
  const CACHE_KEY = 'foodstr_feed_cache';
  const CACHE_EXPIRY = 5 * 60 * 1000; // 5 minutes

  async function cacheEvents() {
    if (typeof window === 'undefined') return;
    
    try {
      const cacheData = {
        events: events.map(e => ({
          id: e.id,
          pubkey: e.pubkey,
          content: e.content,
          created_at: e.created_at,
          tags: e.tags,
          author: e.author ? {
            hexpubkey: e.author.hexpubkey,
            profile: e.author.profile
          } : null
        })),
        timestamp: Date.now(),
        lastEventTime: lastEventTime
      };
      
      // Use compressed cache for better performance
      await compressedCacheManager.set({
        ...COMPRESSED_FEED_CACHE_CONFIG,
        key: CACHE_KEY
      }, cacheData);
      
      console.log('💾 Events cached with compression');
    } catch (err) {
      console.warn('⚠️ Failed to cache events:', err);
      // Fallback to localStorage
      try {
        const fallbackCacheData = {
          events: events.map(e => ({
            id: e.id,
            pubkey: e.pubkey,
            content: e.content,
            created_at: e.created_at,
            tags: e.tags,
            author: e.author ? {
              hexpubkey: e.author.hexpubkey,
              profile: e.author.profile
            } : null
          })),
          timestamp: Date.now(),
          lastEventTime: lastEventTime
        };
        localStorage.setItem(CACHE_KEY, JSON.stringify(fallbackCacheData));
        console.log('💾 Events cached to localStorage (fallback)');
      } catch (fallbackErr) {
        console.error('❌ Failed to cache events (fallback):', fallbackErr);
      }
    }
  }

  async function loadCachedEvents(): Promise<boolean> {
    if (typeof window === 'undefined') return false;
    
    try {
      // Try compressed cache first
      const cacheData = await compressedCacheManager.get({
        ...COMPRESSED_FEED_CACHE_CONFIG,
        key: CACHE_KEY
      });
      
      if (cacheData && typeof cacheData === 'object' && cacheData !== null && 'events' in cacheData) {
        // Restore events from compressed cache
        const cachedEvents = (cacheData as any).events.map((e: any) => ({
          ...e,
          author: e.author ? {
            hexpubkey: e.author.hexpubkey,
            profile: e.author.profile
          } : null
        })) as NDKEvent[];

        const filteredEvents = cachedEvents.filter(shouldIncludeEvent);
        events = filteredEvents;
        lastEventTime = events.length > 0 ? Math.max(...events.map(e => e.created_at || 0)) : 0;

        console.log(`📦 Loaded ${events.length} events from compressed cache`);

        if (cachedEvents.length !== filteredEvents.length) {
          console.log(`⏭️ Filtered out ${cachedEvents.length - filteredEvents.length} cached events due to hashtag limit`);
        }

        return events.length > 0;
      }
      
      // Fallback to localStorage
      const cached = localStorage.getItem(CACHE_KEY);
      if (!cached) return false;
      
      const fallbackCacheData = JSON.parse(cached);
      const now = Date.now();
      
      // Check if cache is still valid
      if (now - fallbackCacheData.timestamp > CACHE_EXPIRY) {
        localStorage.removeItem(CACHE_KEY);
        return false;
      }
      
      // Restore events from localStorage cache
      const cachedEvents = fallbackCacheData.events.map((e: any) => ({
        ...e,
        author: e.author ? {
          hexpubkey: e.author.hexpubkey,
          profile: e.author.profile
        } : null
      })) as NDKEvent[];

      const filteredEvents = cachedEvents.filter(shouldIncludeEvent);
      events = filteredEvents;
      lastEventTime = events.length > 0 ? Math.max(...events.map(e => e.created_at || 0)) : 0;

      console.log(`📦 Loaded ${events.length} events from localStorage cache (fallback)`);

      if (cachedEvents.length !== filteredEvents.length) {
        console.log(`⏭️ Filtered out ${cachedEvents.length - filteredEvents.length} cached events due to hashtag limit`);
      }

      return events.length > 0;
      
    } catch (err) {
      console.warn('⚠️ Failed to load cached events:', err);
      // Clean up corrupted cache
      try {
        localStorage.removeItem(CACHE_KEY);
      } catch (cleanupErr) {
        console.warn('Failed to cleanup corrupted cache:', cleanupErr);
      }
      return false;
    }
  }

  // Utility function to handle image/video errors
  function handleMediaError(e: Event) {
    const target = e.target;
    if (target && 'style' in target) {
      (target as any).style.display = 'none';
    }
  }

  async function loadFoodstrFeed(useCache = true) {
    try {
      const filter: any = {
        kinds: [1],
        '#t': FOOD_HASHTAGS,
        limit: 20, // Reduced initial limit for faster loading
        since: Math.floor(Date.now() / 1000) - (3 * 24 * 60 * 60) // Reduced to 3 days for faster loading
      };
      
      // Filter by author if provided (for user profile pages)
      if (authorPubkey) {
        filter.authors = [authorPubkey];
      }

      // Try to load from cache first (simplified for now)
      if (useCache && await loadCachedEvents()) {
        loading = false;
        error = false;
        cacheLoaded = true;
        debugInfo = `Loaded ${events.length} events from cache`;
        
        // Trigger background refresh
        setTimeout(() => fetchFreshData(), 100);
        return;
      }
      
      loading = true;
      error = false;
      events = [];
      cacheLoaded = false;
      
      console.log('🍽️ Loading cooking feed...');
      debugInfo = 'Loading cooking feed...';
      
      // Check if NDK is connected
      if (!$ndk) {
        throw new Error('NDK not initialized');
      }

      // Ensure NDK is connected before making requests
      try {
        await $ndk.connect();
      } catch (connectError) {
        console.warn('Failed to connect NDK, proceeding anyway:', connectError);
      }
      
      console.log('🔍 Filter:', filter);
      
      // Use subscribe instead of fetchEvents
      let eventCount = 0;
      let skippedCount = 0;
      const subscription = $ndk.subscribe(filter, { closeOnEose: false });
      
      const subscriptionPromise = new Promise<NDKEvent[]>((resolve, reject) => {
        const receivedEvents: NDKEvent[] = [];
        let eoseCount = 0;
        let resolved = false;
        
        subscription.on('event', (event: NDKEvent) => {
          if (!shouldIncludeEvent(event)) {
            skippedCount++;
            return;
          }

          receivedEvents.push(event);
          eventCount++;
        });
        
        subscription.on('eose', () => {
          eoseCount++;
          console.log(`📊 EOSE received from relay ${eoseCount}`);
          // Resolve after first EOSE or timeout
          if (!resolved) {
            resolved = true;
            console.log('📊 Fetched events after filtering:', eventCount);
            subscription.stop();
            resolve(receivedEvents);
          }
        });
        
        // Timeout to resolve with whatever events were collected
        setTimeout(() => {
          if (!resolved) {
            resolved = true;
            console.log('⏱️ Timeout reached, resolving with', eventCount, 'events after filtering');
            subscription.stop();
            resolve(receivedEvents);
          }
        }, 5000); // Reduced timeout to 5 seconds for faster response
      });
      
      const fetchedEvents = await subscriptionPromise;

      if (skippedCount > 0) {
        console.log(`⏭️ Skipped ${skippedCount} events due to hashtag limit during initial load`);
      }
      
      if (fetchedEvents.length > 0) {
        // Sort by newest first
        events = fetchedEvents.sort((a, b) => (b.created_at || 0) - (a.created_at || 0));
        lastEventTime = events.length > 0 ? Math.max(...events.map(e => e.created_at || 0)) : 0;
        
        loading = false;
        error = false;
        debugInfo = `Found ${events.length} events${skippedCount ? ` (filtered out ${skippedCount})` : ''}`;
        console.log('✅ Successfully loaded', events.length, 'events');
        
        // Cache the events
        await cacheEvents();
        
        // Start real-time subscription for new events
        startRealtimeSubscription();
      } else {
        loading = false;
        error = false;
        debugInfo = skippedCount > 0 ? 'Filtered out posts with too many hashtags' : 'No cooking events found';
        console.log('ℹ️ No events found');
        
        // Still start subscription for real-time updates
        startRealtimeSubscription();
      }
      
    } catch (err) {
      console.error('❌ Error:', err);
      loading = false;
      error = true;
      
      // Provide more specific error messages
      if (err instanceof Error) {
        if (err.message.includes('timeout')) {
          debugInfo = 'Connection timeout - relays may be unreachable. Try again or check your connection.';
        } else if (err.message.includes('WebSocket')) {
          debugInfo = 'WebSocket connection failed - relays may be down. Try again later.';
        } else {
          debugInfo = `Error: ${err.message}`;
        }
      } else {
        debugInfo = `Error: ${String(err)}`;
      }
    }
  }

  function startRealtimeSubscription() {
    // Initialize subscription manager if needed
    if (!subscriptionManager) {
      subscriptionManager = createSubscriptionManager($ndk);
    }
    
    console.log('🔄 Starting real-time subscription...');
    
    const subscriptionFilter: any = {
      kinds: [1],
      '#t': FOOD_HASHTAGS,
      since: lastEventTime + 1 // Only get events newer than what we have
    };
    
    // Filter by author if provided (for user profile pages)
    if (authorPubkey) {
      subscriptionFilter.authors = [authorPubkey];
    }
    
    subscription = subscriptionManager.subscribe({
      id: 'foodstr-feed-realtime',
      filter: subscriptionFilter,
      onEvent: (event: NDKEvent) => {
        if (!shouldIncludeEvent(event)) {
          return;
        }

        // Reduce logging frequency - only log every 10th event
        if (pendingEvents.length % 10 === 0) {
          console.log('📨 New real-time event:', event.id);
        }
        
        // Add to pending batch
        pendingEvents.push(event);
        
        // Debounced batch processing
        debouncedBatchProcess();
      },
      onEose: () => {
        console.log('🏁 Real-time subscription established');
      },
      closeOnEose: false
    });
  }

  async function fetchFreshData() {
    try {
      console.log('🔄 Fetching fresh data in background...');
      
      const filter: any = {
        kinds: [1],
        '#t': FOOD_HASHTAGS,
        limit: 50,
        since: Math.floor(Date.now() / 1000) - (7 * 24 * 60 * 60)
      };
      
      // Filter by author if provided (for user profile pages)
      if (authorPubkey) {
        filter.authors = [authorPubkey];
      }
      
      const subscription = $ndk.subscribe(filter, { closeOnEose: false });
      const fetchedEvents: NDKEvent[] = [];
      let skippedCount = 0;
      
      await new Promise<void>((resolve) => {
        let resolved = false;
        
        subscription.on('event', (event: NDKEvent) => {
          if (!shouldIncludeEvent(event)) {
            skippedCount++;
            return;
          }

          fetchedEvents.push(event);
        });
        
        subscription.on('eose', async () => {
          if (!resolved) {
            resolved = true;
            subscription.stop();
            if (fetchedEvents.length > 0) {
              const sortedEvents = fetchedEvents.sort((a, b) => (b.created_at || 0) - (a.created_at || 0));
              
              // Merge with existing events
              const existingIds = new Set(events.map(e => e.id));
              const newEvents = sortedEvents.filter(e => !existingIds.has(e.id));
              
              if (newEvents.length > 0) {
                events = [...events, ...newEvents].sort((a, b) => (b.created_at || 0) - (a.created_at || 0));
                lastEventTime = events.length > 0 ? Math.max(...events.map(e => e.created_at || 0)) : lastEventTime;
                await cacheEvents();
                
                console.log(`🔄 Background refresh added ${newEvents.length} new events`);
                debugInfo = `Found ${events.length} events (${newEvents.length} new)`;
              }
            }
            
            if (skippedCount > 0) {
              console.log(`⏭️ Background refresh skipped ${skippedCount} events due to hashtag limit`);
            }
            resolve();
          }
        });
        
        setTimeout(async () => {
          if (!resolved) {
            resolved = true;
            subscription.stop();
            console.log('⏱️ Background refresh timeout, collected', fetchedEvents.length, 'events');
            if (fetchedEvents.length > 0) {
              const sortedEvents = fetchedEvents.sort((a, b) => (b.created_at || 0) - (a.created_at || 0));
              
              // Merge with existing events
              const existingIds = new Set(events.map(e => e.id));
              const newEvents = sortedEvents.filter(e => !existingIds.has(e.id));
              
              if (newEvents.length > 0) {
                events = [...events, ...newEvents].sort((a, b) => (b.created_at || 0) - (a.created_at || 0));
                lastEventTime = events.length > 0 ? Math.max(...events.map(e => e.created_at || 0)) : lastEventTime;
                await cacheEvents();
                
                console.log(`🔄 Background refresh added ${newEvents.length} new events`);
                debugInfo = `Found ${events.length} events (${newEvents.length} new)`;
              }
            }
            
            if (skippedCount > 0) {
              console.log(`⏭️ Background refresh skipped ${skippedCount} events due to hashtag limit`);
            }
            resolve();
          }
        }, 5000);
      });
    } catch (err) {
      console.warn('⚠️ Background refresh failed:', err);
    }
  }

  async function loadMore() {
    if (loadingMore || !hasMore) return;
    
    try {
      loadingMore = true;
      
      const oldestEvent = events[events.length - 1];
      if (!oldestEvent?.created_at) {
        hasMore = false;
        return;
      }
      
      const filter: any = {
        kinds: [1],
        '#t': FOOD_HASHTAGS,
        until: oldestEvent.created_at - 1,
        limit: 20
      };
      
      // Filter by author if provided (for user profile pages)
      if (authorPubkey) {
        filter.authors = [authorPubkey];
      }

      const subscription = $ndk.subscribe(filter, { closeOnEose: false });
      const newEvents: NDKEvent[] = [];
      
      await new Promise<void>((resolve) => {
        let resolved = false;
        
        subscription.on('event', (event: NDKEvent) => {
          newEvents.push(event);
        });
        
        subscription.on('eose', async () => {
          if (!resolved) {
            resolved = true;
            subscription.stop();
            const filteredNewEvents = newEvents.filter(shouldIncludeEvent);
            const skipped = newEvents.length - filteredNewEvents.length;
            
            if (filteredNewEvents.length > 0) {
              events = [...events, ...filteredNewEvents];
              hasMore = newEvents.length === 20;
              // Cache the updated events
              await cacheEvents();
            } else {
              hasMore = newEvents.length === 20;
            }

            if (skipped > 0) {
              console.log(`⏭️ Skipped ${skipped} older events due to hashtag limit`);
            }
            resolve();
          }
        });
        
        setTimeout(async () => {
          if (!resolved) {
            resolved = true;
            subscription.stop();
            console.log('⏱️ Load more timeout, collected', newEvents.length, 'events');
            const filteredNewEvents = newEvents.filter(shouldIncludeEvent);
            const skipped = newEvents.length - filteredNewEvents.length;

            if (filteredNewEvents.length > 0) {
              events = [...events, ...filteredNewEvents];
              hasMore = newEvents.length === 20;
              // Cache the updated events
              await cacheEvents();
            } else {
              hasMore = newEvents.length === 20;
            }

            if (skipped > 0) {
              console.log(`⏭️ Skipped ${skipped} older events due to hashtag limit`);
            }
            resolve();
          }
        }, 5000);
      });
    } catch (err) {
      console.error('Error loading more events:', err);
    } finally {
      loadingMore = false;
    }
  }

  async function retryWithDelay(attempts = 3, delay = 2000) {
    try {
      for (let i = 0; i < attempts; i++) {
        try {
          await loadFoodstrFeed(i === 0); // Use cache only on first attempt
          if (!error) return; // Success, exit retry loop
        } catch (err) {
          console.log(`🔄 Retry attempt ${i + 1}/${attempts} failed:`, err);
        }
        
        if (i < attempts - 1) {
          debugInfo = `Retrying in ${delay/1000}s... (attempt ${i + 2}/${attempts})`;
          await new Promise(resolve => setTimeout(resolve, delay));
        }
      }
      
      // All attempts failed
      console.error('❌ All retry attempts failed');
      error = true;
      loading = false;
      debugInfo = 'Failed to load feed after multiple attempts. Please check your connection.';
    } catch (err) {
      console.error('❌ Critical error in retryWithDelay:', err);
      error = true;
      loading = false;
      debugInfo = 'Critical error occurred. Please refresh the page.';
    }
  }

  // Cleanup function
  async function cleanup() {
    console.log('🧹 Cleaning up subscriptions...');
    
    if (subscriptionManager) {
      subscriptionManager.unsubscribe('foodstr-feed-realtime');
    }
    
    if (batchTimeout) {
      clearTimeout(batchTimeout);
      batchTimeout = null;
    }
    
    // Process any remaining pending events
    if (pendingEvents.length > 0) {
      await processBatch();
    }
    
    // Cleanup stale cache entries
    compressedCacheManager.invalidateStale();
  }

  onMount(async () => {
    try {
      await retryWithDelay();
    } catch (error) {
      console.error('❌ Error in FoodstrFeedOptimized onMount:', error);
      loading = false;
      error = true;
      debugInfo = 'Failed to initialize feed. Please refresh the page.';
    }
  });

  onDestroy(async () => {
    await cleanup();
  });

  function formatTimeAgo(timestamp: number): string {
    return formatDistanceToNow(new Date(timestamp * 1000), { addSuffix: true });
  }


  // Simple functions (memoization temporarily disabled to avoid crashes)
  function getImageUrls(event: NDKEvent): string[] {
    // Extract image URLs from event content (not tags)
    const content = event.content || '';
    const urlRegex = /(https?:\/\/[^\s]+)/g;
    const urls = content.match(urlRegex) || [];
    
    // Filter for image and video URLs
    return urls.filter(url => isImageUrl(url) || isVideoUrl(url));
  }

  function isImageUrl(url: string): boolean {
    const imageExtensions = ['.jpg', '.jpeg', '.png', '.gif', '.webp', '.avif', '.svg'];
    const lowercaseUrl = url.toLowerCase();
    return imageExtensions.some(ext => lowercaseUrl.includes(ext));
  }

  function isVideoUrl(url: string): boolean {
    const videoExtensions = ['.mp4', '.webm', '.mov', '.avi', '.mkv', '.m4v'];
    const lowercaseUrl = url.toLowerCase();
    return videoExtensions.some(ext => lowercaseUrl.includes(ext)) ||
           lowercaseUrl.includes('youtube.com') || 
           lowercaseUrl.includes('youtu.be') ||
           lowercaseUrl.includes('vimeo.com');
  }

  function getContentWithoutMedia(content: string): string {
    // Remove image and video URLs from content to avoid duplication
    const urlRegex = /(https?:\/\/[^\s]+)/g;
    let cleaned = content.replace(urlRegex, (url) => {
      // Only remove URLs that are images or videos
      if (isImageUrl(url) || isVideoUrl(url)) {
        return '';
      }
      return url; // Keep other URLs (like marketplace links)
    }).replace(/\s+/g, ' ').trim(); // Clean up extra spaces
    
    // Deduplicate repeated text segments
    cleaned = deduplicateText(cleaned);
    
    return cleaned;
  }

  // Detect and remove back-to-back repeated text segments
  function deduplicateText(text: string): string {
    if (!text || text.length < 20) return text;
    
    // Split into sentences/segments: only after punctuation followed by whitespace or end of string
    const segments = text.split(/(?<=[.!?\n])(?:\s+|$)/);
    if (segments.length < 2) return text;
    
    // Check for exact duplicate consecutive segments
    const deduplicated: string[] = [];
    for (let i = 0; i < segments.length; i++) {
      const current = segments[i].trim();
      const prev = deduplicated[deduplicated.length - 1]?.trim();
      
      // Skip if exact duplicate of previous segment
      if (current && current !== prev) {
        deduplicated.push(segments[i]);
      }
    }
    
    // Also check if entire text is repeated (first half equals second half)
    const result = deduplicated.join(' ').trim();
    const halfLen = Math.floor(result.length / 2);
    if (halfLen > 20) {
      const firstHalf = result.substring(0, halfLen).trim();
      const secondHalf = result.substring(halfLen).trim();
      if (firstHalf === secondHalf) {
        return firstHalf;
      }
    }
    
    return result;
  }

  // Track expanded state for each post
  let expandedPosts: { [eventId: string]: boolean } = {};
  
  function toggleExpanded(eventId: string) {
    expandedPosts[eventId] = !expandedPosts[eventId];
    expandedPosts = { ...expandedPosts }; // Trigger reactivity
  }

  // Simple image optimization (no memoization for now)
  function getOptimizedImageUrl(url: string): string {
    return optimizeImageUrl(url, {
      width: 640,
      quality: 85,
      format: getOptimalFormat()
    });
  }

  // Simple function to get current slide for an event
  function getCurrentSlide(eventId: string): number {
    return carouselStates[eventId] || 0;
  }

  // Navigation functions
  function nextSlide(eventId: string, totalSlides: number) {
    const current = getCurrentSlide(eventId);
    const next = (current + 1) % totalSlides;
    carouselStates[eventId] = next;
    carouselStates = { ...carouselStates }; // Trigger reactivity
  }

  function prevSlide(eventId: string, totalSlides: number) {
    const current = getCurrentSlide(eventId);
    const prev = current === 0 ? totalSlides - 1 : current - 1;
    carouselStates[eventId] = prev;
    carouselStates = { ...carouselStates }; // Trigger reactivity
  }

  function openZapModal(event: NDKEvent) {
    console.log('Opening zap modal for event:', event);
    console.log('Event ID:', event.id);
    console.log('Event author:', event.author);
    console.log('Event author pubkey:', event.author?.hexpubkey || event.pubkey);
    selectedEvent = event;
    zapModal = true;
    console.log('Zap modal state:', zapModal);
    console.log('Selected event set to:', selectedEvent);
  }
</script>

<FeedErrorBoundary>
  <div class="max-w-2xl mx-auto">
  
  <!-- Refresh indicator -->
  {#if isRefreshing}
    <div class="mb-4">
      <LoadingState 
        type="spinner" 
        size="sm" 
        text="Refreshing feed..." 
        showText={true}
      />
    </div>
  {/if}

  {#if loading}
    <!-- Enhanced skeleton loading -->
    <div class="space-y-6">
      {#each Array(3) as _}
        <FeedPostSkeleton />
      {/each}
    </div>
  {:else if error}
    <div class="py-12 text-center">
      <div class="max-w-sm mx-auto space-y-6">
        <div class="text-gray-500">
          <svg class="h-12 w-12 mx-auto mb-4 opacity-50" fill="none" stroke="currentColor" viewBox="0 0 24 24">
            <path stroke-linecap="round" stroke-linejoin="round" stroke-width="2" d="M12 8v4m0 4h.01M21 12a9 9 0 11-18 0 9 9 0 0118 0z"></path>
          </svg>
          <p class="text-lg font-medium">Unable to load cooking posts</p>
          <p class="text-sm">Please check your connection and try again.</p>
        </div>
        <button 
          on:click={() => retryWithDelay()}
          class="px-4 py-2 bg-primary text-white rounded-lg hover:bg-primary/90 transition-colors"
        >
          Retry Connection
        </button>
      </div>
    </div>
  {:else if events.length === 0}
    <div class="py-12 text-center">
      <div class="max-w-sm mx-auto space-y-6">
        <div class="text-gray-500">
          <svg class="h-12 w-12 mx-auto mb-4 opacity-50" fill="none" stroke="currentColor" viewBox="0 0 24 24">
            <path stroke-linecap="round" stroke-linejoin="round" stroke-width="2" d="M12 8v4m0 4h.01M21 12a9 9 0 11-18 0 9 9 0 0118 0z"></path>
          </svg>
          <p class="text-lg font-medium">No cooking posts found</p>
          <p class="text-sm">Try posting with cooking tags like #foodstr, #cook, #cooking, etc.</p>
        </div>
        <button 
          on:click={() => retryWithDelay()}
          class="px-4 py-2 bg-primary text-white rounded-lg hover:bg-primary/90 transition-colors"
        >
          Refresh Feed
        </button>
      </div>
    </div>
  {:else}
    <div class="space-y-0">
      {#each events as event (event.id)}
        <article class="border-b py-4 sm:py-6 first:pt-0" style="border-color: var(--color-input-border)">
          <div class="flex space-x-3 px-2 sm:px-0">
            <!-- Avatar (hidden on profile pages) -->
            {#if !hideAvatar}
              <a href="/user/{nip19.npubEncode(event.author.hexpubkey || event.pubkey)}" class="flex-shrink-0">
                <CustomAvatar
                  className="cursor-pointer"
                  pubkey={event.author.hexpubkey}
                  size={40}
                />
              </a>
            {/if}

            <!-- Content -->
            <div class="flex-1 min-w-0">
              <!-- Header (simplified on profile pages) -->
              <div class="flex items-center space-x-2 mb-2">
<<<<<<< HEAD
                <AuthorName {event} />
                <span class="text-caption text-sm">·</span>
                <span class="text-caption text-sm">
=======
                {#if !hideAuthorName}
                  <AuthorName {event} />
                  <span class="text-gray-500 text-sm">·</span>
                {/if}
                <span class="text-gray-500 text-sm">
>>>>>>> 8e6fec11
                  {event.created_at ? formatTimeAgo(event.created_at) : 'Unknown time'}
                </span>
              </div>

              <!-- Content -->
<<<<<<< HEAD
              <div class="text-sm leading-relaxed mb-3" style="color: var(--color-text-primary)">
                <NoteContent content={getContentWithoutMedia(event.content)} />
              </div>
=======
              {#if getContentWithoutMedia(event.content)}
                {@const cleanContent = getContentWithoutMedia(event.content)}
                <div class="text-sm leading-relaxed mb-3 text-gray-900">
                  <div 
                    class="overflow-hidden transition-all duration-200"
                    class:line-clamp-3={!expandedPosts[event.id]}
                  >
                    <NoteContent content={cleanContent} />
                  </div>
                  {#if cleanContent.length > 100}
                    <button 
                      on:click={() => toggleExpanded(event.id)}
                      class="text-gray-500 hover:text-gray-700 text-xs mt-1 transition-colors"
                    >
                      {expandedPosts[event.id] ? 'Show less' : 'Read more'}
                    </button>
                  {/if}
                </div>
              {/if}
>>>>>>> 8e6fec11

              <!-- Images with optimized loading -->
              {#if getImageUrls(event).length > 0}
                {@const mediaUrls = getImageUrls(event)}
                
                <div class="mb-3 -mx-2 sm:mx-0">
                  <!-- Single image container -->
                  <div class="relative overflow-hidden rounded-none sm:rounded-lg border-0 sm:border h-48 sm:h-64 image-placeholder" style="border-color: var(--color-input-border)">
                    {#each mediaUrls as imageUrl, index}
                      <div 
                        class="absolute inset-0 transition-opacity duration-300"
                        class:opacity-100={index === (carouselStates[event.id] || 0)}
                        class:opacity-0={index !== (carouselStates[event.id] || 0)}
                      >
                        {#if isImageUrl(imageUrl)}
                          <button
                            class="w-full h-full"
                            on:click={() => openImageModal(imageUrl, mediaUrls, index)}
                          >
                            <img
                              src={getOptimizedImageUrl(imageUrl)}
                              alt="Preview"
                              class="w-full h-full object-cover cursor-pointer hover:opacity-95 transition-opacity"
                              loading="lazy"
                              decoding="async"
                              on:error={handleMediaError}
                            />
                          </button>
                        {:else if isVideoUrl(imageUrl)}
                          <video 
                            src={imageUrl} 
                            controls 
                            class="w-full h-full object-cover"
                            preload="metadata"
                            on:error={handleMediaError}
                          >
                            <track kind="captions" src="" srclang="en" label="English" />
                            Your browser does not support the video tag.
                          </video>
                        {:else}
                          <div class="w-full h-full flex items-center justify-center image-placeholder">
                            <span class="text-caption">Unknown media type</span>
                          </div>
                        {/if}
                      </div>
                    {/each}
                    
                    <!-- Navigation buttons (only show if multiple images) -->
                    {#if mediaUrls.length > 1}
                      <!-- Previous button -->
                      <button
                        on:click={() => prevSlide(event.id, mediaUrls.length)}
                        class="absolute left-2 top-1/2 -translate-y-1/2 bg-black/50 hover:bg-black/70 text-white rounded-full p-2 transition-colors z-10"
                      >
                        <svg class="w-4 h-4" fill="none" stroke="currentColor" viewBox="0 0 24 24">
                          <path stroke-linecap="round" stroke-linejoin="round" stroke-width="2" d="M15 19l-7-7 7-7" />
                        </svg>
                      </button>
                      
                      <!-- Next button -->
                      <button
                        on:click={() => nextSlide(event.id, mediaUrls.length)}
                        class="absolute right-2 top-1/2 -translate-y-1/2 bg-black/50 hover:bg-black/70 text-white rounded-full p-2 transition-colors z-10"
                      >
                        <svg class="w-4 h-4" fill="none" stroke="currentColor" viewBox="0 0 24 24">
                          <path stroke-linecap="round" stroke-linejoin="round" stroke-width="2" d="M9 5l7 7-7 7" />
                        </svg>
                      </button>
                      
                      <!-- Slide Counter -->
                      <div class="absolute top-2 right-2 bg-black/50 text-white text-xs px-2 py-1 rounded">
                        {(carouselStates[event.id] || 0) + 1} / {mediaUrls.length}
                      </div>
                      
                      <!-- Dot Indicators (only show if 5 or fewer items) -->
                      {#if mediaUrls.length <= 5}
                        <div class="absolute bottom-2 left-1/2 -translate-x-1/2 flex space-x-1">
                          {#each mediaUrls as _, index}
                            <button
                              on:click={() => {
                                carouselStates[event.id] = index;
                                carouselStates = { ...carouselStates };
                              }}
                              class="w-2 h-2 rounded-full transition-all"
                              class:bg-white={index === (carouselStates[event.id] || 0)}
                              class:bg-gray-300={index !== (carouselStates[event.id] || 0)}
                              class:hover:bg-gray-200={index !== (carouselStates[event.id] || 0)}
                            />
                          {/each}
                        </div>
                      {/if}
                    {/if}
                  </div>
                </div>
              {/if}

<<<<<<< HEAD
              <!-- Actions: Likes, Comments, Zaps, Copy -->
              <div class="space-y-2">
                <div class="flex items-center justify-between px-2 sm:px-0">
                  <div class="flex items-center space-x-3 sm:space-x-4 text-sm text-caption">
=======
              <!-- Actions Row -->
              <div class="flex items-center justify-between px-2 sm:px-0 py-1">
                <div class="flex items-center space-x-1">
                  <!-- Like -->
                  <div class="hover:bg-gray-100 rounded-full p-1.5 transition-colors">
>>>>>>> 8e6fec11
                    <NoteTotalLikes {event} />
                  </div>
                  
                  <!-- Reply/Comment -->
                  <div class="hover:bg-gray-100 rounded-full p-1.5 transition-colors">
                    <NoteTotalComments {event} />
                  </div>
                  
                  <!-- Zap -->
                  <button
                    class="flex items-center hover:bg-amber-50 rounded-full p-1.5 transition-colors cursor-pointer"
                    on:click={() => openZapModal(event)}
                  >
                    <NoteTotalZaps {event} />
                  </button>
                </div>

                <div class="flex items-center space-x-1">
                  <!-- Copy Note ID -->
                  <button
<<<<<<< HEAD
                    class="flex items-center gap-1 transition p-1 rounded hover:bg-accent-gray"
                    style="color: var(--color-text-secondary)"
=======
                    class="flex items-center text-gray-500 hover:text-gray-700 hover:bg-gray-100 rounded-full p-1.5 transition-colors"
>>>>>>> 8e6fec11
                    on:click={() => copyNoteId(event)}
                    title="Copy note ID"
                  >
                    {#if copiedNoteId === event.id}
                      <CheckIcon size={16} weight="bold" class="text-green-500" />
                    {:else}
                      <CopyIcon size={16} />
                    {/if}
                  </button>
                </div>
              </div>

              <!-- Comments Section -->
              <div class="px-2 sm:px-0">
                <FeedComments {event} />
              </div>
            </div>
          </div>
        </article>
      {/each}

      {#if hasMore}
        <div class="py-4 text-center">
          {#if loadingMore}
            <LoadingState 
              type="spinner" 
              size="lg" 
              text="Loading more posts..." 
              showText={true}
            />
          {:else}
            <button
              on:click={loadMore}
              class="px-4 py-2 bg-input rounded-lg hover:opacity-80 transition-colors"
              style="color: var(--color-text-primary)"
            >
              Load More
            </button>
          {/if}
        </div>
      {/if}
    </div>
  {/if}
  </div>
</FeedErrorBoundary>

<!-- Zap Modal -->
{#if zapModal && selectedEvent}
  <ZapModal
    bind:open={zapModal}
    event={selectedEvent}
  />
{/if}

<!-- Keyboard handler for image modal -->
<svelte:window on:keydown={handleImageModalKeydown} />

<!-- Image Modal -->
{#if imageModalOpen}
  <div
    class="fixed inset-0 z-50 flex items-center justify-center bg-black bg-opacity-75 p-4"
    on:click={closeImageModal}
    role="dialog"
    aria-modal="true"
  >
    <!-- Modal Container -->
    <div class="relative rounded-lg shadow-2xl max-w-4xl max-h-[90vh] overflow-hidden" style="background-color: var(--color-bg-primary)" on:click|stopPropagation>
      <!-- Close button -->
      <button
        class="absolute top-2 right-2 hover:opacity-80 rounded-full p-2 shadow-md transition z-10"
        style="background-color: var(--color-bg-primary); color: var(--color-text-primary)"
        on:click={closeImageModal}
        aria-label="Close image"
      >
        <svg class="w-5 h-5" fill="none" stroke="currentColor" viewBox="0 0 24 24">
          <path stroke-linecap="round" stroke-linejoin="round" stroke-width="2" d="M6 18L18 6M6 6l12 12" />
        </svg>
      </button>

      <!-- Image counter (if multiple images) -->
      {#if selectedEventImages.length > 1}
        <div class="absolute top-2 left-2 bg-black/60 text-white text-sm px-3 py-1.5 rounded-full z-10">
          {selectedImageIndex + 1} / {selectedEventImages.length}
        </div>
      {/if}

      <!-- Navigation buttons (if multiple images) -->
      {#if selectedEventImages.length > 1}
        <!-- Previous button -->
        <button
          on:click|stopPropagation={prevModalImage}
          class="absolute left-2 top-1/2 -translate-y-1/2 bg-white/90 hover:bg-white text-gray-800 rounded-full p-2 shadow-md transition z-10"
          aria-label="Previous image"
        >
          <svg class="w-5 h-5" fill="none" stroke="currentColor" viewBox="0 0 24 24">
            <path stroke-linecap="round" stroke-linejoin="round" stroke-width="2" d="M15 19l-7-7 7-7" />
          </svg>
        </button>

        <!-- Next button -->
        <button
          on:click|stopPropagation={nextModalImage}
          class="absolute right-2 top-1/2 -translate-y-1/2 bg-white/90 hover:bg-white text-gray-800 rounded-full p-2 shadow-md transition z-10"
          aria-label="Next image"
        >
          <svg class="w-5 h-5" fill="none" stroke="currentColor" viewBox="0 0 24 24">
            <path stroke-linecap="round" stroke-linejoin="round" stroke-width="2" d="M9 5l7 7-7 7" />
          </svg>
        </button>
      {/if}

      <!-- Image -->
      <img
        src={selectedImageUrl}
        alt="Full size preview"
        class="w-full h-auto max-h-[90vh] object-contain"
      />
    </div>
  </div>
{/if}

<style>
  /* Line clamping for feed post content */
  .line-clamp-3 {
    display: -webkit-box;
    -webkit-line-clamp: 3;
    line-clamp: 3;
    -webkit-box-orient: vertical;
    overflow: hidden;
  }
</style><|MERGE_RESOLUTION|>--- conflicted
+++ resolved
@@ -981,47 +981,35 @@
             <div class="flex-1 min-w-0">
               <!-- Header (simplified on profile pages) -->
               <div class="flex items-center space-x-2 mb-2">
-<<<<<<< HEAD
-                <AuthorName {event} />
-                <span class="text-caption text-sm">·</span>
-                <span class="text-caption text-sm">
-=======
                 {#if !hideAuthorName}
                   <AuthorName {event} />
-                  <span class="text-gray-500 text-sm">·</span>
+                  <span class="text-caption text-sm">·</span>
                 {/if}
-                <span class="text-gray-500 text-sm">
->>>>>>> 8e6fec11
+                <span class="text-caption text-sm">
                   {event.created_at ? formatTimeAgo(event.created_at) : 'Unknown time'}
                 </span>
               </div>
 
               <!-- Content -->
-<<<<<<< HEAD
-              <div class="text-sm leading-relaxed mb-3" style="color: var(--color-text-primary)">
-                <NoteContent content={getContentWithoutMedia(event.content)} />
-              </div>
-=======
               {#if getContentWithoutMedia(event.content)}
                 {@const cleanContent = getContentWithoutMedia(event.content)}
-                <div class="text-sm leading-relaxed mb-3 text-gray-900">
-                  <div 
+                <div class="text-sm leading-relaxed mb-3" style="color: var(--color-text-primary)">
+                  <div
                     class="overflow-hidden transition-all duration-200"
                     class:line-clamp-3={!expandedPosts[event.id]}
                   >
                     <NoteContent content={cleanContent} />
                   </div>
                   {#if cleanContent.length > 100}
-                    <button 
+                    <button
                       on:click={() => toggleExpanded(event.id)}
-                      class="text-gray-500 hover:text-gray-700 text-xs mt-1 transition-colors"
+                      class="text-caption hover:opacity-80 text-xs mt-1 transition-colors"
                     >
                       {expandedPosts[event.id] ? 'Show less' : 'Read more'}
                     </button>
                   {/if}
                 </div>
               {/if}
->>>>>>> 8e6fec11
 
               <!-- Images with optimized loading -->
               {#if getImageUrls(event).length > 0}
@@ -1118,29 +1106,22 @@
                 </div>
               {/if}
 
-<<<<<<< HEAD
-              <!-- Actions: Likes, Comments, Zaps, Copy -->
-              <div class="space-y-2">
-                <div class="flex items-center justify-between px-2 sm:px-0">
-                  <div class="flex items-center space-x-3 sm:space-x-4 text-sm text-caption">
-=======
               <!-- Actions Row -->
               <div class="flex items-center justify-between px-2 sm:px-0 py-1">
                 <div class="flex items-center space-x-1">
                   <!-- Like -->
-                  <div class="hover:bg-gray-100 rounded-full p-1.5 transition-colors">
->>>>>>> 8e6fec11
+                  <div class="hover:bg-accent-gray rounded-full p-1.5 transition-colors">
                     <NoteTotalLikes {event} />
                   </div>
-                  
+
                   <!-- Reply/Comment -->
-                  <div class="hover:bg-gray-100 rounded-full p-1.5 transition-colors">
+                  <div class="hover:bg-accent-gray rounded-full p-1.5 transition-colors">
                     <NoteTotalComments {event} />
                   </div>
-                  
+
                   <!-- Zap -->
                   <button
-                    class="flex items-center hover:bg-amber-50 rounded-full p-1.5 transition-colors cursor-pointer"
+                    class="flex items-center hover:bg-accent-gray rounded-full p-1.5 transition-colors cursor-pointer"
                     on:click={() => openZapModal(event)}
                   >
                     <NoteTotalZaps {event} />
@@ -1150,12 +1131,7 @@
                 <div class="flex items-center space-x-1">
                   <!-- Copy Note ID -->
                   <button
-<<<<<<< HEAD
-                    class="flex items-center gap-1 transition p-1 rounded hover:bg-accent-gray"
-                    style="color: var(--color-text-secondary)"
-=======
-                    class="flex items-center text-gray-500 hover:text-gray-700 hover:bg-gray-100 rounded-full p-1.5 transition-colors"
->>>>>>> 8e6fec11
+                    class="flex items-center text-caption hover:opacity-80 hover:bg-accent-gray rounded-full p-1.5 transition-colors"
                     on:click={() => copyNoteId(event)}
                     title="Copy note ID"
                   >
