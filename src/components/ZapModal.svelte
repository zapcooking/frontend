--- conflicted
+++ resolved
@@ -310,11 +310,7 @@
   <div class="flex flex-col gap-3">
   {#if state == "pending"}
     <div class="flex flex-col text-2xl">
-<<<<<<< HEAD
-      <img class="w-52 self-center dark:hidden" src="/pan-animated.svg" alt="Loading" /><img class="w-52 self-center hidden dark:block" src="/pan-animated-dark.svg" alt="Loading" />
-=======
       <img class="pending-pan-icon w-52 self-center" src="/pan-animated.svg" alt="Loading" />
->>>>>>> 7ab10dcc
 
       <span class="self-center" style="color: var(--color-text-primary)">{useQR ? "Fetching Invoice(s)..." : "Waiting for Payment..."}</span>
       {#if useQR}
