<script lang="ts">
  import { goto } from '$app/navigation';
  import Button from './Button.svelte';
  // import { Avatar } from '@nostr-dev-kit/ndk-svelte-components';
  import { userPublickey } from '$lib/nostr';
  import SVGNostrCookingWithText from '../assets/nostr.cooking-withtext.svg';
  import UserIcon from 'phosphor-svelte/lib/User';
  import GearIcon from 'phosphor-svelte/lib/Gear';
  import AddIcon from 'phosphor-svelte/lib/Plus';
  import SignOutIcon from 'phosphor-svelte/lib/SignOut';
  import SearchIcon from 'phosphor-svelte/lib/MagnifyingGlass';
  import BookmarkIcon from 'phosphor-svelte/lib/Bookmark';
  import LightningIcon from 'phosphor-svelte/lib/Lightning';
  import { nip19 } from 'nostr-tools';
  import { clickOutside } from '$lib/clickOutside';
  import { fade, blur } from 'svelte/transition';
  import TagsSearchAutocomplete from './TagsSearchAutocomplete.svelte';
  import { getAuthManager } from '$lib/authManager';
  import Modal from './Modal.svelte';
  import { qr } from "@svelte-put/qr/svg";
  import CustomAvatar from './CustomAvatar.svelte';

  let dropdownActive = false;
  let searchActive = false;
  let supportModalOpen = false;
  let isLoading = true;

  function openTag(query: string) {
    searchActive = false;
    if (query.startsWith('npub')) {
      goto(`/user/${query}`);
    } else if (query.startsWith('naddr')) {
      goto(`/recipe/${query}`);
    } else {
      goto(`/tag/${query}`);
    }
  }

  async function logout() {
    const authManager = getAuthManager();
    if (authManager) {
      await authManager.logout();
    }
    
    // Clear the userPublickey store
    userPublickey.set('');
    
    // Clear any additional localStorage items
    if (typeof window !== 'undefined') {
      localStorage.removeItem('nostrcooking_loggedInPublicKey');
      localStorage.removeItem('nostrcooking_privateKey');
    }
    
    setTimeout(() => (window.location.href = ''), 1);
  }

  // Simple loading state management
  $: if ($userPublickey !== undefined) {
    isLoading = false;
  }
</script>

{#if searchActive}
  <div class="fixed z-20 w-full h-full top-0 left-0 duration-500 transition-opacity bg-opacity-50 backdrop-blur-sm" transition:blur={{ amount: 10, duration: 300 }}>
    <div class="fixed z-25 inset-x-0 top-20 w-3/4 md:w-1/2 lg:w-1/3 mx-auto" use:clickOutside on:click_outside={() => (searchActive = false)} >
        <TagsSearchAutocomplete
            placeholderString={"Search by tag, like 'italian', 'steak' or 'glutenfree'."}
            action={openTag}
            autofocus={true}
        />
    </div>
  </div>  
{/if}

<!-- Mobile-first layout -->
<div class="flex gap-4 sm:gap-9 justify-between">
    <a href="/recent" class="flex-none">
      <img src={SVGNostrCookingWithText} class="w-35 sm:w-40 my-3" alt="zap.cooking Logo With Text" />
    </a>
  <!-- Top row for desktop: Navigation links -->
  <div class="hidden lg:flex gap-9 self-center font-semibold print:hidden">
    <a class="transition duration-300 hover:text-primary" href="/recent">Recipes</a>
    <a class="transition duration-300 hover:text-primary" href="/feed">Feed</a>
    <a class="transition duration-300 hover:text-primary" href="/explore">Explore</a>
    <a class="transition duration-300 hover:text-primary" href="https://plebeian.market/community/seth@zap.cooking/zap-cooking-wear-orcd8yg6jd" target="_blank" rel="noopener noreferrer">Shop</a>
  </div>

  <div class="hidden sm:max-lg:flex xl:flex flex-1 grow self-center print:hidden">
    <TagsSearchAutocomplete
      placeholderString={"Search by tag, like 'italian', 'steak' or 'glutenfree'."}
      action={openTag}
    />
  </div>
  <span class="hidden lg:max-xl:flex lg:max-xl:grow"></span>
  <div class="flex gap-3 sm:gap-4 self-center flex-none print:hidden">
    <div class="block sm:max-lg:hidden xl:hidden self-center grow">
      <!-- for some reason if i have all of these selector classes then it styles correctly. wtf. -->
      <Button class="self-center max-md:w-10 max-md:h-10 flex max-md:justify-center max-md:px-1 max-md:py-1 font-semibold !bg-[#FFECE8] cursor-pointer" on:click={() => searchActive = true}>
          <SearchIcon class="self-center text-primary" size={16} weight="bold" />
      </Button>
    </div>
<<<<<<< HEAD
      <a class="hidden lg:flex self-center gap-2 transition duration-300 font-semibold hover:text-primary" href="/bookmarks">
        <BookmarkIcon class="self-center" size={24} weight="regular" />
        <span class="self-center">Bookmarks</span>
      </a>
=======
>>>>>>> a1917ac0
      <Button class="self-center max-md:w-10 max-md:h-10 flex max-md:justify-center max-md:px-1 max-md:py-1 font-semibold gap-2 cursor-pointer" on:click={() => goto('/create')}>
          <AddIcon class="self-center" size={18} weight="bold" style="stroke-width: 3;" />
          <div class="hidden md:flex">Create</div>
      </Button>
      <button on:click={() => supportModalOpen = true} class="self-center max-md:w-10 max-md:h-10 flex max-md:justify-center max-md:px-1 max-md:py-1 text-white rounded-full bg-gradient-to-r from-yellow-400 to-orange-500 hover:from-yellow-500 hover:to-orange-600 px-4 py-2.5 font-semibold transition duration-300 flex items-center gap-2 cursor-pointer">
<<<<<<< HEAD
        <LightningIcon class="self-center" size={16} weight="fill" />
        <span class="hidden md:inline">Zap Us</span>
=======
        <span class="hidden md:inline">Tip</span> ⚡️
>>>>>>> a1917ac0
      </button>
    <div class="self-center print:hidden">
      {#if $userPublickey !== ''}
        <button class="flex self-center" on:click={() => (dropdownActive = !dropdownActive)}>
          <CustomAvatar pubkey={$userPublickey} size={48} />
        </button>
        {#if dropdownActive}
          <div class="relative z-20" transition:fade={{ delay: 0, duration: 150 }}>
            <div
              role="button"
              tabindex="-1"
              on:click={() => (dropdownActive = false)}
              on:keydown={(e) => e.key === 'Escape' && (dropdownActive = false)}
              use:clickOutside
              on:click_outside={() => (dropdownActive = false)}
              class="flex flex-col right-3 gap-4 absolute z-10 bg-white rounded-3xl drop-shadow px-5 py-6"
            >
              <button
                class="flex gap-2 cursor-pointer"
                on:click={() => goto(`/user/${nip19.npubEncode($userPublickey)}`)}
              >
                <UserIcon class="self-center" size={18} />
                Profile
              </button>
              <button class="flex gap-2 cursor-pointer" on:click={() => goto('/bookmarks')}>
                <BookmarkIcon class="self-center" size={18} />
                Bookmarks
              </button>
              <button class="flex gap-2 cursor-pointer" on:click={() => goto('/settings')}>
                <GearIcon class="self-center" size={18} />
                Settings
              </button>
              <button class="flex gap-2 cursor-pointer" on:click={logout}>
                <SignOutIcon class="self-center" size={18} />
                Log out
              </button>
            </div>
          </div>
        {/if}
      {:else}
        <a href="/login" class="text-white rounded-full bg-black disabled:bg-black/50 hover:bg-gray-800 px-4 py-2.5 font-semibold transition duration-300">Sign in</a>
      {/if}
    </div>
  </div>
</div>

<!-- Support Modal -->
<Modal bind:open={supportModalOpen}>
  <div class="flex flex-col items-center justify-center p-6 max-w-sm mx-auto">
    <!-- Header -->
    <div class="text-center mb-6">
      <div class="text-3xl mb-3">⚡</div>
      <h2 class="text-xl font-bold text-gray-800 mb-2">Support Zap Cooking</h2>
      <p class="text-sm text-gray-600">
        Help us keep Zap Cooking running and improving!
      </p>
    </div>
    
    <!-- QR Code Section -->
    <div class="bg-white p-6 rounded-2xl shadow-lg border border-gray-200 mb-4 w-full">
      <!-- QR Code -->
      <div class="flex justify-center mb-4">
        <svg class="w-40 h-40" 
             use:qr={{
               data: "lightning:ZapCooking@getalby.com",
               logo: "https://zap.cooking/favicon.svg",
               shape: "circle",
               width: 160,
               height: 160,
             }}
        />
      </div>
      
      <div class="text-center text-xs text-gray-500 mb-4">
        Scan with your Lightning wallet
      </div>
    </div>
    
    <!-- Lightning Address Section -->
    <div class="w-full mb-4">
      <div class="text-sm font-medium text-gray-700 mb-2">Lightning Address</div>
      <div class="flex items-center gap-2">
        <div class="flex-1 bg-gray-50 border border-gray-200 rounded-lg px-3 py-2 text-sm text-gray-800 break-all">
          ZapCooking@getalby.com
        </div>
        <button 
          on:click={() => {
            navigator.clipboard.writeText('ZapCooking@getalby.com');
            // Simple feedback - you could enhance this with a toast
            const btn = event.target;
            const originalText = btn.textContent;
            btn.textContent = 'Copied!';
            btn.classList.add('bg-green-500');
            setTimeout(() => {
              btn.textContent = originalText;
              btn.classList.remove('bg-green-500');
            }, 1500);
          }}
          class="bg-blue-500 hover:bg-blue-600 text-white px-3 py-2 rounded-lg text-sm font-medium transition duration-200 flex-shrink-0"
          title="Copy lightning address"
        >
          Copy
        </button>
      </div>
    </div>
    
    <!-- Action Buttons -->
    <div class="flex gap-3 w-full">
      <a 
        href="lightning:ZapCooking@getalby.com"
        class="flex-1 bg-gradient-to-r from-yellow-400 to-orange-500 hover:from-yellow-500 hover:to-orange-600 text-white font-semibold py-2.5 px-4 rounded-lg transition duration-300 text-center text-sm"
      >
        Open in Wallet
      </a>
      <button 
        on:click={() => supportModalOpen = false}
        class="px-4 py-2.5 text-gray-500 hover:text-gray-700 font-medium text-sm transition duration-200"
      >
        Close
      </button>
    </div>
  </div>
</Modal><|MERGE_RESOLUTION|>--- conflicted
+++ resolved
@@ -10,7 +10,6 @@
   import SignOutIcon from 'phosphor-svelte/lib/SignOut';
   import SearchIcon from 'phosphor-svelte/lib/MagnifyingGlass';
   import BookmarkIcon from 'phosphor-svelte/lib/Bookmark';
-  import LightningIcon from 'phosphor-svelte/lib/Lightning';
   import { nip19 } from 'nostr-tools';
   import { clickOutside } from '$lib/clickOutside';
   import { fade, blur } from 'svelte/transition';
@@ -99,24 +98,12 @@
           <SearchIcon class="self-center text-primary" size={16} weight="bold" />
       </Button>
     </div>
-<<<<<<< HEAD
-      <a class="hidden lg:flex self-center gap-2 transition duration-300 font-semibold hover:text-primary" href="/bookmarks">
-        <BookmarkIcon class="self-center" size={24} weight="regular" />
-        <span class="self-center">Bookmarks</span>
-      </a>
-=======
->>>>>>> a1917ac0
       <Button class="self-center max-md:w-10 max-md:h-10 flex max-md:justify-center max-md:px-1 max-md:py-1 font-semibold gap-2 cursor-pointer" on:click={() => goto('/create')}>
-          <AddIcon class="self-center" size={18} weight="bold" style="stroke-width: 3;" />
+          <AddIcon class="self-center" size={16} />
           <div class="hidden md:flex">Create</div>
       </Button>
       <button on:click={() => supportModalOpen = true} class="self-center max-md:w-10 max-md:h-10 flex max-md:justify-center max-md:px-1 max-md:py-1 text-white rounded-full bg-gradient-to-r from-yellow-400 to-orange-500 hover:from-yellow-500 hover:to-orange-600 px-4 py-2.5 font-semibold transition duration-300 flex items-center gap-2 cursor-pointer">
-<<<<<<< HEAD
-        <LightningIcon class="self-center" size={16} weight="fill" />
-        <span class="hidden md:inline">Zap Us</span>
-=======
         <span class="hidden md:inline">Tip</span> ⚡️
->>>>>>> a1917ac0
       </button>
     <div class="self-center print:hidden">
       {#if $userPublickey !== ''}
